"""
Base class for all Zen MCP tools

This module provides the abstract base class that all tools must inherit from.
It defines the contract that tools must implement and provides common functionality
for request validation, error handling, and response formatting.

Key responsibilities:
- Define the tool interface (abstract methods that must be implemented)
- Handle request validation and file path security
- Manage Gemini model creation with appropriate configurations
- Standardize response formatting and error handling
- Support for clarification requests when more information is needed
"""

import json
import logging
import os
from abc import ABC, abstractmethod
from typing import TYPE_CHECKING, Any, Literal, Optional

from mcp.types import TextContent
from pydantic import BaseModel, Field

if TYPE_CHECKING:
    from tools.models import ToolModelCategory

from config import MCP_PROMPT_SIZE_LIMIT
from providers import ModelProvider, ModelProviderRegistry
from utils import check_token_limit
from utils.conversation_memory import (
    MAX_CONVERSATION_TURNS,
    add_turn,
    create_thread,
    get_conversation_file_list,
    get_thread,
)
from utils.file_utils import read_file_content, read_files, translate_path_for_environment

from .models import SPECIAL_STATUS_MODELS, ContinuationOffer, ToolOutput

logger = logging.getLogger(__name__)


class ToolRequest(BaseModel):
    """
    Base request model for all tools.

    This Pydantic model defines common parameters that can be used by any tool.
    Tools can extend this model to add their specific parameters while inheriting
    these common fields.
    """

    model: Optional[str] = Field(
        None,
        description="Model to use. See tool's input schema for available models and their capabilities.",
    )
    temperature: Optional[float] = Field(None, description="Temperature for response (tool-specific defaults)")
    # Thinking mode controls how much computational budget the model uses for reasoning
    # Higher values allow for more complex reasoning but increase latency and cost
    thinking_mode: Optional[Literal["minimal", "low", "medium", "high", "max"]] = Field(
        None,
        description=(
            "Thinking depth: minimal (0.5% of model max), low (8%), medium (33%), high (67%), max (100% of model max)"
        ),
    )
    use_websearch: Optional[bool] = Field(
        True,
        description=(
            "Enable web search for documentation, best practices, and current information. "
            "When enabled, the model can request Claude to perform web searches and share results back "
            "during conversations. Particularly useful for: brainstorming sessions, architectural design "
            "discussions, exploring industry best practices, working with specific frameworks/technologies, "
            "researching solutions to complex problems, or when current documentation and community insights "
            "would enhance the analysis."
        ),
    )
    continuation_id: Optional[str] = Field(
        None,
        description=(
            "Thread continuation ID for multi-turn conversations. When provided, the complete conversation "
            "history is automatically embedded as context. Your response should build upon this history "
            "without repeating previous analysis or instructions. Focus on providing only new insights, "
            "additional findings, or answers to follow-up questions. Can be used across different tools."
        ),
    )


class BaseTool(ABC):
    """
    Abstract base class for all Gemini tools.

    This class defines the interface that all tools must implement and provides
    common functionality for request handling, model creation, and response formatting.

    To create a new tool:
    1. Create a new class that inherits from BaseTool
    2. Implement all abstract methods
    3. Define a request model that inherits from ToolRequest
    4. Register the tool in server.py's TOOLS dictionary
    """

    def __init__(self):
        # Cache tool metadata at initialization to avoid repeated calls
        self.name = self.get_name()
        self.description = self.get_description()
        self.default_temperature = self.get_default_temperature()
        # Tool initialization complete

    @abstractmethod
    def get_name(self) -> str:
        """
        Return the unique name identifier for this tool.

        This name is used by MCP clients to invoke the tool and must be
        unique across all registered tools.

        Returns:
            str: The tool's unique name (e.g., "review_code", "analyze")
        """
        pass

    @abstractmethod
    def get_description(self) -> str:
        """
        Return a detailed description of what this tool does.

        This description is shown to MCP clients (like Claude) to help them
        understand when and how to use the tool. It should be comprehensive
        and include trigger phrases.

        Returns:
            str: Detailed tool description with usage examples
        """
        pass

    @abstractmethod
    def get_input_schema(self) -> dict[str, Any]:
        """
        Return the JSON Schema that defines this tool's parameters.

        This schema is used by MCP clients to validate inputs before
        sending requests. It should match the tool's request model.

        Returns:
            Dict[str, Any]: JSON Schema object defining required and optional parameters
        """
        pass

    @abstractmethod
    def get_system_prompt(self) -> str:
        """
        Return the system prompt that configures the AI model's behavior.

        This prompt sets the context and instructions for how the model
        should approach the task. It's prepended to the user's request.

        Returns:
            str: System prompt with role definition and instructions
        """
        pass

    def is_effective_auto_mode(self) -> bool:
        """
        Check if we're in effective auto mode for schema generation.

        This determines whether the model parameter should be required in the tool schema.
        Used at initialization time when schemas are generated.

        Returns:
            bool: True if model parameter should be required in the schema
        """
        from config import DEFAULT_MODEL
        from providers.registry import ModelProviderRegistry

        # Case 1: Explicit auto mode
        if DEFAULT_MODEL.lower() == "auto":
            return True

        # Case 2: Model not available (fallback to auto mode)
        if DEFAULT_MODEL.lower() != "auto":
            provider = ModelProviderRegistry.get_provider_for_model(DEFAULT_MODEL)
            if not provider:
                return True

        return False

    def _should_require_model_selection(self, model_name: str) -> bool:
        """
        Check if we should require Claude to select a model at runtime.

        This is called during request execution to determine if we need
        to return an error asking Claude to provide a model parameter.

        Args:
            model_name: The model name from the request or DEFAULT_MODEL

        Returns:
            bool: True if we should require model selection
        """
        # Case 1: Model is explicitly "auto"
        if model_name.lower() == "auto":
            return True

        # Case 2: Requested model is not available
        from providers.registry import ModelProviderRegistry

        provider = ModelProviderRegistry.get_provider_for_model(model_name)
        if not provider:
            logger = logging.getLogger(f"tools.{self.name}")
            logger.warning(f"Model '{model_name}' is not available with current API keys. Requiring model selection.")
            return True

        return False

    def _get_available_models(self) -> list[str]:
        """
        Get list of models that are actually available with current API keys.

        This respects model restrictions automatically.

        Returns:
            List of available model names
        """
        from config import MODEL_CAPABILITIES_DESC
        from providers.base import ProviderType
        from providers.registry import ModelProviderRegistry

        # Get available models from registry (respects restrictions)
        available_models_map = ModelProviderRegistry.get_available_models(respect_restrictions=True)
        available_models = list(available_models_map.keys())

        # Add model aliases if their targets are available
        model_aliases = []
        for alias, target in MODEL_CAPABILITIES_DESC.items():
            if alias not in available_models and target in available_models:
                model_aliases.append(alias)

        available_models.extend(model_aliases)

        # Also check if OpenRouter is available (it accepts any model)
        openrouter_provider = ModelProviderRegistry.get_provider(ProviderType.OPENROUTER)
        if openrouter_provider and not available_models:
            # If only OpenRouter is available, suggest using any model through it
            available_models.append("any model via OpenRouter")

        if not available_models:
            # Check if it's due to restrictions
            from utils.model_restrictions import get_restriction_service

            restriction_service = get_restriction_service()
            restrictions = restriction_service.get_restriction_summary()

            if restrictions:
                return ["none - all models blocked by restrictions set in .env"]
            else:
                return ["none - please configure API keys"]

        return available_models

    def get_model_field_schema(self) -> dict[str, Any]:
        """
        Generate the model field schema based on auto mode configuration.

        When auto mode is enabled, the model parameter becomes required
        and includes detailed descriptions of each model's capabilities.

        Returns:
            Dict containing the model field JSON schema
        """
        import os

        from config import DEFAULT_MODEL, MODEL_CAPABILITIES_DESC

        # Check if OpenRouter is configured
        has_openrouter = bool(
            os.getenv("OPENROUTER_API_KEY") and os.getenv("OPENROUTER_API_KEY") != "your_openrouter_api_key_here"
        )

        # Use the centralized effective auto mode check
        if self.is_effective_auto_mode():
            # In auto mode, model is required and we provide detailed descriptions
            model_desc_parts = [
                "IMPORTANT: Use the model specified by the user if provided, OR select the most suitable model "
                "for this specific task based on the requirements and capabilities listed below:"
            ]
            for model, desc in MODEL_CAPABILITIES_DESC.items():
                model_desc_parts.append(f"- '{model}': {desc}")

            if has_openrouter:
                # Add OpenRouter models with descriptions
                try:
                    import logging

                    from providers.openrouter_registry import OpenRouterModelRegistry

                    registry = OpenRouterModelRegistry()

                    # Group models by their model_name to avoid duplicates
                    seen_models = set()
                    model_configs = []

                    for alias in registry.list_aliases():
                        config = registry.resolve(alias)
                        if config and config.model_name not in seen_models:
                            seen_models.add(config.model_name)
                            model_configs.append((alias, config))

                    # Sort by context window (descending) then by alias
                    model_configs.sort(key=lambda x: (-x[1].context_window, x[0]))

                    if model_configs:
                        model_desc_parts.append("\nOpenRouter models (use these aliases):")
                        for alias, config in model_configs[:10]:  # Limit to top 10
                            # Format context window in human-readable form
                            context_tokens = config.context_window
                            if context_tokens >= 1_000_000:
                                context_str = f"{context_tokens // 1_000_000}M"
                            elif context_tokens >= 1_000:
                                context_str = f"{context_tokens // 1_000}K"
                            else:
                                context_str = str(context_tokens)

                            # Build description line
                            if config.description:
                                desc = f"- '{alias}' ({context_str} context): {config.description}"
                            else:
                                # Fallback to showing the model name if no description
                                desc = f"- '{alias}' ({context_str} context): {config.model_name}"
                            model_desc_parts.append(desc)

                        # Add note about additional models if any were cut off
                        total_models = len(model_configs)
                        if total_models > 10:
                            model_desc_parts.append(f"... and {total_models - 10} more models available")
                except Exception as e:
                    # Log for debugging but don't fail
                    import logging

                    logging.debug(f"Failed to load OpenRouter model descriptions: {e}")
                    # Fallback to simple message
                    model_desc_parts.append(
                        "\nOpenRouter models: If configured, you can also use ANY model available on OpenRouter."
                    )

            return {
                "type": "string",
                "description": "\n".join(model_desc_parts),
                "enum": list(MODEL_CAPABILITIES_DESC.keys()),
            }
        else:
            # Normal mode - model is optional with default
            available_models = list(MODEL_CAPABILITIES_DESC.keys())
            models_str = ", ".join(f"'{m}'" for m in available_models)

            description = f"Model to use. Native models: {models_str}."
            if has_openrouter:
                # Add OpenRouter aliases
                try:
                    # Import registry directly to show available aliases
                    # This works even without an API key
                    from providers.openrouter_registry import OpenRouterModelRegistry

                    registry = OpenRouterModelRegistry()
                    aliases = registry.list_aliases()

                    # Show ALL aliases from the configuration
                    if aliases:
                        # Show all aliases so Claude knows every option available
                        all_aliases = sorted(aliases)
                        alias_list = ", ".join(f"'{a}'" for a in all_aliases)
                        description += f" OpenRouter aliases: {alias_list}."
                    else:
                        description += " OpenRouter: Any model available on openrouter.ai."
                except Exception:
                    description += (
                        " OpenRouter: Any model available on openrouter.ai "
                        "(e.g., 'gpt-4', 'claude-3-opus', 'mistral-large')."
                    )
            description += f" Defaults to '{DEFAULT_MODEL}' if not specified."

            return {
                "type": "string",
                "description": description,
            }

    def get_default_temperature(self) -> float:
        """
        Return the default temperature setting for this tool.

        Override this method to set tool-specific temperature defaults.
        Lower values (0.0-0.3) for analytical tasks, higher (0.7-1.0) for creative tasks.

        Returns:
            float: Default temperature between 0.0 and 1.0
        """
        return 0.5

    def wants_line_numbers_by_default(self) -> bool:
        """
        Return whether this tool wants line numbers added to code files by default.

        By default, ALL tools get line numbers for precise code references.
        Line numbers are essential for accurate communication about code locations.

        Line numbers add ~8-10% token overhead but provide precise targeting for:
        - Code review feedback ("SQL injection on line 45")
        - Debug error locations ("Memory leak in loop at lines 123-156")
        - Test generation targets ("Generate tests for method at lines 78-95")
        - Refactoring guidance ("Extract method from lines 67-89")
        - General code discussions ("Where is X defined?" -> "Line 42")

        The only exception is when reading diffs, which have their own line markers.

        Returns:
            bool: True if line numbers should be added by default for this tool
        """
        return True  # All tools get line numbers by default for consistency

    def get_default_thinking_mode(self) -> str:
        """
        Return the default thinking mode for this tool.

        Thinking mode controls computational budget for reasoning.
        Override for tools that need more or less reasoning depth.

        Returns:
            str: One of "minimal", "low", "medium", "high", "max"
        """
        return "medium"  # Default to medium thinking for better reasoning

    def get_model_category(self) -> "ToolModelCategory":
        """
        Return the model category for this tool.

        Model category influences which model is selected in auto mode.
        Override to specify whether your tool needs extended reasoning,
        fast response, or balanced capabilities.

        Returns:
            ToolModelCategory: Category that influences model selection
        """
        from tools.models import ToolModelCategory

        return ToolModelCategory.BALANCED

    def get_conversation_embedded_files(self, continuation_id: Optional[str]) -> list[str]:
        """
        Get list of files already embedded in conversation history.

        This method returns the list of files that have already been embedded
        in the conversation history for a given continuation thread. Tools can
        use this to avoid re-embedding files that are already available in the
        conversation context.

        Args:
            continuation_id: Thread continuation ID, or None for new conversations

        Returns:
            list[str]: List of file paths already embedded in conversation history
        """
        if not continuation_id:
            # New conversation, no files embedded yet
            return []

        thread_context = get_thread(continuation_id)
        if not thread_context:
            # Thread not found, no files embedded
            return []

        embedded_files = get_conversation_file_list(thread_context)
        logger.debug(f"[FILES] {self.name}: Found {len(embedded_files)} embedded files")
        return embedded_files

    def filter_new_files(self, requested_files: list[str], continuation_id: Optional[str]) -> list[str]:
        """
        Filter out files that are already embedded in conversation history.

        This method prevents duplicate file embeddings by filtering out files that have
        already been embedded in the conversation history. This optimizes token usage
        while ensuring tools still have logical access to all requested files through
        conversation history references.

        Args:
            requested_files: List of files requested for current tool execution
            continuation_id: Thread continuation ID, or None for new conversations

        Returns:
            list[str]: List of files that need to be embedded (not already in history)
        """
        logger.debug(f"[FILES] {self.name}: Filtering {len(requested_files)} requested files")

        if not continuation_id:
            # New conversation, all files are new
            logger.debug(f"[FILES] {self.name}: New conversation, all {len(requested_files)} files are new")
            return requested_files

        try:
            embedded_files = set(self.get_conversation_embedded_files(continuation_id))
            logger.debug(f"[FILES] {self.name}: Found {len(embedded_files)} embedded files in conversation")

            # Safety check: If no files are marked as embedded but we have a continuation_id,
            # this might indicate an issue with conversation history. Be conservative.
            if not embedded_files:
                logger.debug(f"{self.name} tool: No files found in conversation history for thread {continuation_id}")
                logger.debug(
                    f"[FILES] {self.name}: No embedded files found, returning all {len(requested_files)} requested files"
                )
                return requested_files

            # Return only files that haven't been embedded yet
            new_files = [f for f in requested_files if f not in embedded_files]
            logger.debug(
                f"[FILES] {self.name}: After filtering: {len(new_files)} new files, {len(requested_files) - len(new_files)} already embedded"
            )
            logger.debug(f"[FILES] {self.name}: New files to embed: {new_files}")

            # Log filtering results for debugging
            if len(new_files) < len(requested_files):
                skipped = [f for f in requested_files if f in embedded_files]
                logger.debug(
                    f"{self.name} tool: Filtering {len(skipped)} files already in conversation history: {', '.join(skipped)}"
                )
                logger.debug(f"[FILES] {self.name}: Skipped (already embedded): {skipped}")

            return new_files

        except Exception as e:
            # If there's any issue with conversation history lookup, be conservative
            # and include all files rather than risk losing access to needed files
            logger.warning(f"{self.name} tool: Error checking conversation history for {continuation_id}: {e}")
            logger.warning(f"{self.name} tool: Including all requested files as fallback")
            logger.debug(
                f"[FILES] {self.name}: Exception in filter_new_files, returning all {len(requested_files)} files as fallback"
            )
            return requested_files

    def _prepare_file_content_for_prompt(
        self,
        request_files: list[str],
        continuation_id: Optional[str],
        context_description: str = "New files",
        max_tokens: Optional[int] = None,
        reserve_tokens: int = 1_000,
        remaining_budget: Optional[int] = None,
        arguments: Optional[dict] = None,
    ) -> tuple[str, list[str]]:
        """
        Centralized file processing for tool prompts.

        This method handles the common pattern across all tools:
        1. Filter out files already embedded in conversation history
        2. Read content of only new files
        3. Generate informative note about skipped files

        Args:
            request_files: List of files requested for current tool execution
            continuation_id: Thread continuation ID, or None for new conversations
            context_description: Description for token limit validation (e.g. "Code", "New files")
            max_tokens: Maximum tokens to use (defaults to remaining budget or model-specific content allocation)
            reserve_tokens: Tokens to reserve for additional prompt content (default 1K)
            remaining_budget: Remaining token budget after conversation history (from server.py)
            arguments: Original tool arguments (used to extract _remaining_tokens if available)

        Returns:
            tuple[str, list[str]]: (formatted_file_content, actually_processed_files)
                - formatted_file_content: Formatted file content string ready for prompt inclusion
                - actually_processed_files: List of individual file paths that were actually read and embedded
                  (directories are expanded to individual files)
        """
        if not request_files:
            return "", []

        # Note: Even if conversation history is already embedded, we still need to process
        # any NEW files that aren't in the conversation history yet. The filter_new_files
        # method will correctly identify which files need to be embedded.

        # Extract remaining budget from arguments if available
        if remaining_budget is None:
            # Use provided arguments or fall back to stored arguments from execute()
            args_to_use = arguments or getattr(self, "_current_arguments", {})
            remaining_budget = args_to_use.get("_remaining_tokens")

        # Use remaining budget if provided, otherwise fall back to max_tokens or model-specific default
        if remaining_budget is not None:
            effective_max_tokens = remaining_budget - reserve_tokens
        elif max_tokens is not None:
            effective_max_tokens = max_tokens - reserve_tokens
        else:
            # Get model-specific limits
            # First check if model_context was passed from server.py
            model_context = None
            if arguments:
                model_context = arguments.get("_model_context") or getattr(self, "_current_arguments", {}).get(
                    "_model_context"
                )

            if model_context:
                # Use the passed model context
                try:
                    token_allocation = model_context.calculate_token_allocation()
                    effective_max_tokens = token_allocation.file_tokens - reserve_tokens
                    logger.debug(
                        f"[FILES] {self.name}: Using passed model context for {model_context.model_name}: "
                        f"{token_allocation.file_tokens:,} file tokens from {token_allocation.total_tokens:,} total"
                    )
                except Exception as e:
                    logger.warning(f"[FILES] {self.name}: Error using passed model context: {e}")
                    # Fall through to manual calculation
                    model_context = None

            if not model_context:
                # Manual calculation as fallback
                from config import DEFAULT_MODEL

                model_name = getattr(self, "_current_model_name", None) or DEFAULT_MODEL

                # Handle auto mode gracefully
                if model_name.lower() == "auto":
                    from providers.registry import ModelProviderRegistry

                    # Use tool-specific fallback model for capacity estimation
                    # This properly handles different providers (OpenAI=200K, Gemini=1M)
                    tool_category = self.get_model_category()
                    fallback_model = ModelProviderRegistry.get_preferred_fallback_model(tool_category)
                    logger.debug(
                        f"[FILES] {self.name}: Auto mode detected, using {fallback_model} "
                        f"for {tool_category.value} tool capacity estimation"
                    )

                    try:
                        provider = self.get_model_provider(fallback_model)
                        capabilities = provider.get_capabilities(fallback_model)

                        # Calculate content allocation based on model capacity
                        if capabilities.context_window < 300_000:
                            # Smaller context models: 60% content, 40% response
                            model_content_tokens = int(capabilities.context_window * 0.6)
                        else:
                            # Larger context models: 80% content, 20% response
                            model_content_tokens = int(capabilities.context_window * 0.8)

                        effective_max_tokens = model_content_tokens - reserve_tokens
                        logger.debug(
                            f"[FILES] {self.name}: Using {fallback_model} capacity for auto mode: "
                            f"{model_content_tokens:,} content tokens from {capabilities.context_window:,} total"
                        )
                    except (ValueError, AttributeError) as e:
                        # Handle specific errors: provider not found, model not supported, missing attributes
                        logger.warning(
                            f"[FILES] {self.name}: Could not get capabilities for fallback model {fallback_model}: {type(e).__name__}: {e}"
                        )
                        # Fall back to conservative default for safety
                        effective_max_tokens = 100_000 - reserve_tokens
                    except Exception as e:
                        # Catch any other unexpected errors
                        logger.error(
                            f"[FILES] {self.name}: Unexpected error getting model capabilities: {type(e).__name__}: {e}"
                        )
                        effective_max_tokens = 100_000 - reserve_tokens
                else:
                    # Normal mode - use the specified model
                    try:
                        provider = self.get_model_provider(model_name)
                        capabilities = provider.get_capabilities(model_name)

                        # Calculate content allocation based on model capacity
                        if capabilities.context_window < 300_000:
                            # Smaller context models: 60% content, 40% response
                            model_content_tokens = int(capabilities.context_window * 0.6)
                        else:
                            # Larger context models: 80% content, 20% response
                            model_content_tokens = int(capabilities.context_window * 0.8)

                        effective_max_tokens = model_content_tokens - reserve_tokens
                        logger.debug(
                            f"[FILES] {self.name}: Using model-specific limit for {model_name}: "
                            f"{model_content_tokens:,} content tokens from {capabilities.context_window:,} total"
                        )
                    except (ValueError, AttributeError) as e:
                        # Handle specific errors: provider not found, model not supported, missing attributes
                        logger.warning(
                            f"[FILES] {self.name}: Could not get model capabilities for {model_name}: {type(e).__name__}: {e}"
                        )
                        # Fall back to conservative default for safety
                        effective_max_tokens = 100_000 - reserve_tokens
                    except Exception as e:
                        # Catch any other unexpected errors
                        logger.error(
                            f"[FILES] {self.name}: Unexpected error getting model capabilities: {type(e).__name__}: {e}"
                        )
                        effective_max_tokens = 100_000 - reserve_tokens

        # Ensure we have a reasonable minimum budget
        effective_max_tokens = max(1000, effective_max_tokens)

        files_to_embed = self.filter_new_files(request_files, continuation_id)
        logger.debug(f"[FILES] {self.name}: Will embed {len(files_to_embed)} files after filtering")

        # Log the specific files for debugging/testing
        if files_to_embed:
            logger.info(
                f"[FILE_PROCESSING] {self.name} tool will embed new files: {', '.join([os.path.basename(f) for f in files_to_embed])}"
            )
        else:
            logger.info(
                f"[FILE_PROCESSING] {self.name} tool: No new files to embed (all files already in conversation history)"
            )

        content_parts = []
        actually_processed_files = []

        # Read content of new files only
        if files_to_embed:
            logger.debug(f"{self.name} tool embedding {len(files_to_embed)} new files: {', '.join(files_to_embed)}")
            logger.debug(
                f"[FILES] {self.name}: Starting file embedding with token budget {effective_max_tokens + reserve_tokens:,}"
            )
            try:
                # Before calling read_files, expand directories to get individual file paths
                from utils.file_utils import expand_paths
<<<<<<< HEAD
                expanded_files = expand_paths(files_to_embed)
                logger.debug(f"[FILES] {self.name}: Expanded {len(files_to_embed)} paths to {len(expanded_files)} individual files")
                
=======

                expanded_files = expand_paths(files_to_embed)
                logger.debug(
                    f"[FILES] {self.name}: Expanded {len(files_to_embed)} paths to {len(expanded_files)} individual files"
                )

>>>>>>> f3720ad8
                file_content = read_files(
                    files_to_embed,
                    max_tokens=effective_max_tokens + reserve_tokens,
                    reserve_tokens=reserve_tokens,
                    include_line_numbers=self.wants_line_numbers_by_default(),
                )
                self._validate_token_limit(file_content, context_description)
                content_parts.append(file_content)
                
                # Track the expanded files as actually processed
                actually_processed_files.extend(expanded_files)

                # Track the expanded files as actually processed
                actually_processed_files.extend(expanded_files)

                # Estimate tokens for debug logging
                from utils.token_utils import estimate_tokens

                content_tokens = estimate_tokens(file_content)
                logger.debug(
                    f"{self.name} tool successfully embedded {len(files_to_embed)} files ({content_tokens:,} tokens)"
                )
                logger.debug(f"[FILES] {self.name}: Successfully embedded files - {content_tokens:,} tokens used")
<<<<<<< HEAD
                logger.debug(f"[FILES] {self.name}: Actually processed {len(actually_processed_files)} individual files")
=======
                logger.debug(
                    f"[FILES] {self.name}: Actually processed {len(actually_processed_files)} individual files"
                )
>>>>>>> f3720ad8
            except Exception as e:
                logger.error(f"{self.name} tool failed to embed files {files_to_embed}: {type(e).__name__}: {e}")
                logger.debug(f"[FILES] {self.name}: File embedding failed - {type(e).__name__}: {e}")
                raise
        else:
            logger.debug(f"[FILES] {self.name}: No files to embed after filtering")

        # Generate note about files already in conversation history
        if continuation_id and len(files_to_embed) < len(request_files):
            embedded_files = self.get_conversation_embedded_files(continuation_id)
            skipped_files = [f for f in request_files if f in embedded_files]
            if skipped_files:
                logger.debug(
                    f"{self.name} tool skipping {len(skipped_files)} files already in conversation history: {', '.join(skipped_files)}"
                )
                logger.debug(f"[FILES] {self.name}: Adding note about {len(skipped_files)} skipped files")
                if content_parts:
                    content_parts.append("\n\n")
                note_lines = [
                    "--- NOTE: Additional files referenced in conversation history ---",
                    "The following files are already available in our conversation context:",
                    "\n".join(f"  - {f}" for f in skipped_files),
                    "--- END NOTE ---",
                ]
                content_parts.append("\n".join(note_lines))
            else:
                logger.debug(f"[FILES] {self.name}: No skipped files to note")

        result = "".join(content_parts) if content_parts else ""
<<<<<<< HEAD
        logger.debug(f"[FILES] {self.name}: _prepare_file_content_for_prompt returning {len(result)} chars, {len(actually_processed_files)} processed files")
=======
        logger.debug(
            f"[FILES] {self.name}: _prepare_file_content_for_prompt returning {len(result)} chars, {len(actually_processed_files)} processed files"
        )
>>>>>>> f3720ad8
        return result, actually_processed_files

    def get_websearch_instruction(self, use_websearch: bool, tool_specific: Optional[str] = None) -> str:
        """
        Generate standardized web search instruction based on the use_websearch parameter.

        Args:
            use_websearch: Whether web search is enabled
            tool_specific: Optional tool-specific search guidance

        Returns:
            str: Web search instruction to append to prompt, or empty string
        """
        if not use_websearch:
            return ""

        base_instruction = """

WEB SEARCH CAPABILITY: You can request Claude to perform web searches to enhance your analysis with current information!

IMPORTANT: When you identify areas where web searches would significantly improve your response (such as checking current documentation, finding recent solutions, verifying best practices, or gathering community insights), you MUST explicitly instruct Claude to perform specific web searches and then respond back using the continuation_id from this response to continue the analysis.

Use clear, direct language based on the value of the search:

For valuable supplementary information: "Please perform a web search on '[specific topic/query]' and then continue this analysis using the continuation_id from this response if you find relevant information."

For important missing information: "Please search for '[specific topic/query]' and respond back with the findings using the continuation_id from this response - this information is needed to provide a complete analysis."

For critical/essential information: "SEARCH REQUIRED: Please immediately perform a web search on '[specific topic/query]' and respond back with the results using the continuation_id from this response. Cannot provide accurate analysis without this current information."

This ensures you get the most current and comprehensive information while maintaining conversation context through the continuation_id."""

        if tool_specific:
            return f"""{base_instruction}

{tool_specific}

When recommending searches, be specific about what information you need and why it would improve your analysis."""

        # Default instruction for all tools
        return f"""{base_instruction}

Consider requesting searches for:
- Current documentation and API references
- Recent best practices and patterns
- Known issues and community solutions
- Framework updates and compatibility
- Security advisories and patches
- Performance benchmarks and optimizations

When recommending searches, be specific about what information you need and why it would improve your analysis. Always remember to instruct Claude to use the continuation_id from this response when providing search results."""

    @abstractmethod
    def get_request_model(self):
        """
        Return the Pydantic model class used for validating requests.

        This model should inherit from ToolRequest and define all
        parameters specific to this tool.

        Returns:
            Type[ToolRequest]: The request model class
        """
        pass

    def validate_file_paths(self, request) -> Optional[str]:
        """
        Validate that all file paths in the request are absolute.

        This is a critical security function that prevents path traversal attacks
        and ensures all file access is properly controlled. All file paths must
        be absolute to avoid ambiguity and security issues.

        Args:
            request: The validated request object

        Returns:
            Optional[str]: Error message if validation fails, None if all paths are valid
        """
        # Check if request has 'files' attribute (used by most tools)
        if hasattr(request, "files") and request.files:
            for file_path in request.files:
                if not os.path.isabs(file_path):
                    return (
                        f"Error: All file paths must be absolute. "
                        f"Received relative path: {file_path}\n"
                        f"Please provide the full absolute path starting with '/'"
                    )

        # Check if request has 'path' attribute (used by review_changes tool)
        if hasattr(request, "path") and request.path:
            if not os.path.isabs(request.path):
                return (
                    f"Error: Path must be absolute. "
                    f"Received relative path: {request.path}\n"
                    f"Please provide the full absolute path starting with '/'"
                )

        return None

    def check_prompt_size(self, text: str) -> Optional[dict[str, Any]]:
        """
        Check if USER INPUT text is too large for MCP transport boundary.

        IMPORTANT: This method should ONLY be used to validate user input that crosses
        the Claude CLI ↔ MCP Server transport boundary. It should NOT be used to limit
        internal MCP Server operations.

        MCP Protocol Boundaries:
        Claude CLI ←→ MCP Server ←→ External Model
            ↑                              ↑
        This limit applies here      This is NOT limited

        The MCP protocol has a combined request+response limit of ~25K tokens.
        To ensure adequate space for MCP Server → Claude CLI responses, we limit
        user input to 50K characters (roughly ~10-12K tokens). Larger user prompts
        are handled by having Claude save them to prompt.txt files, bypassing MCP's
        transport constraints while preserving response capacity.

        What should be checked with this method:
        - request.prompt field (user input from Claude CLI)
        - prompt.txt file content (alternative user input)
        - Other direct user input fields

        What should NOT be checked with this method:
        - System prompts added internally
        - File content embedded by tools
        - Conversation history from Redis
        - Complete prompts sent to external models

        Args:
            text: The user input text to check (NOT internal prompt content)

        Returns:
            Optional[Dict[str, Any]]: Response asking for file handling if too large, None otherwise
        """
        if text and len(text) > MCP_PROMPT_SIZE_LIMIT:
            return {
                "status": "resend_prompt",
                "content": (
                    f"MANDATORY ACTION REQUIRED: The prompt is too large for MCP's token limits (>{MCP_PROMPT_SIZE_LIMIT:,} characters). "
                    "YOU MUST IMMEDIATELY save the prompt text to a temporary file named 'prompt.txt' in the working directory. "
                    "DO NOT attempt to shorten or modify the prompt. SAVE IT AS-IS to 'prompt.txt'. "
                    "Then resend the request with the absolute file path to 'prompt.txt' in the files parameter, "
                    "along with any other files you wish to share as context. Leave the prompt text itself empty or very brief in the new request. "
                    "This is the ONLY way to handle large prompts - you MUST follow these exact steps."
                ),
                "content_type": "text",
                "metadata": {
                    "prompt_size": len(text),
                    "limit": MCP_PROMPT_SIZE_LIMIT,
                    "instructions": "MANDATORY: Save prompt to 'prompt.txt' in current folder and include absolute path in files parameter. DO NOT modify or shorten the prompt.",
                },
            }
        return None

    def handle_prompt_file(self, files: Optional[list[str]]) -> tuple[Optional[str], Optional[list[str]]]:
        """
        Check for and handle prompt.txt in the files list.

        If prompt.txt is found, reads its content and removes it from the files list.
        This file is treated specially as the main prompt, not as an embedded file.

        This mechanism allows us to work around MCP's ~25K token limit by having
        Claude save large prompts to a file, effectively using the file transfer
        mechanism to bypass token constraints while preserving response capacity.

        Args:
            files: List of file paths (will be translated for current environment)

        Returns:
            tuple: (prompt_content, updated_files_list)
        """
        if not files:
            return None, files

        prompt_content = None
        updated_files = []

        for file_path in files:
            # Translate path for current environment (Docker/direct)
            translated_path = translate_path_for_environment(file_path)

            # Check if the filename is exactly "prompt.txt"
            # This ensures we don't match files like "myprompt.txt" or "prompt.txt.bak"
            if os.path.basename(translated_path) == "prompt.txt":
                try:
                    # Read prompt.txt content and extract just the text
                    content, _ = read_file_content(translated_path)
                    # Extract the content between the file markers
                    if "--- BEGIN FILE:" in content and "--- END FILE:" in content:
                        lines = content.split("\n")
                        in_content = False
                        content_lines = []
                        for line in lines:
                            if line.startswith("--- BEGIN FILE:"):
                                in_content = True
                                continue
                            elif line.startswith("--- END FILE:"):
                                break
                            elif in_content:
                                content_lines.append(line)
                        prompt_content = "\n".join(content_lines)
                    else:
                        # Fallback: if it's already raw content (from tests or direct input)
                        # and doesn't have error markers, use it directly
                        if not content.startswith("\n--- ERROR"):
                            prompt_content = content
                        else:
                            prompt_content = None
                except Exception:
                    # If we can't read the file, we'll just skip it
                    # The error will be handled elsewhere
                    pass
            else:
                # Keep the original path in the files list (will be translated later by read_files)
                updated_files.append(file_path)

        return prompt_content, updated_files if updated_files else None

    async def execute(self, arguments: dict[str, Any]) -> list[TextContent]:
        """
        Execute the tool with the provided arguments.

        This is the main entry point for tool execution. It handles:
        1. Request validation using the tool's Pydantic model
        2. File path security validation
        3. Prompt preparation
        4. Model creation and configuration
        5. Response generation and formatting
        6. Error handling and recovery

        Args:
            arguments: Dictionary of arguments from the MCP client

        Returns:
            List[TextContent]: Formatted response as MCP TextContent objects
        """
        try:
            # Store arguments for access by helper methods (like _prepare_file_content_for_prompt)
            self._current_arguments = arguments

            # Set up logger for this tool execution
            logger = logging.getLogger(f"tools.{self.name}")
            logger.info(f"🔧 {self.name} tool called with arguments: {list(arguments.keys())}")

            # Validate request using the tool's Pydantic model
            # This ensures all required fields are present and properly typed
            request_model = self.get_request_model()
            request = request_model(**arguments)
            logger.debug(f"Request validation successful for {self.name}")

            # Validate file paths for security
            # This prevents path traversal attacks and ensures proper access control
            path_error = self.validate_file_paths(request)
            if path_error:
                error_output = ToolOutput(
                    status="error",
                    content=path_error,
                    content_type="text",
                )
                return [TextContent(type="text", text=error_output.model_dump_json())]

            # Check if we have continuation_id - if so, conversation history is already embedded
            continuation_id = getattr(request, "continuation_id", None)

            if continuation_id:
                # When continuation_id is present, server.py has already injected the
                # conversation history into the appropriate field. We need to check if
                # the prompt already contains conversation history marker.
                logger.debug(f"Continuing {self.name} conversation with thread {continuation_id}")

                # Store the original arguments to detect enhanced prompts
                self._has_embedded_history = False

                # Check if conversation history is already embedded in the prompt field
                field_value = getattr(request, "prompt", "")
                field_name = "prompt"

                if "=== CONVERSATION HISTORY ===" in field_value:
                    # Conversation history is already embedded, use it directly
                    prompt = field_value
                    self._has_embedded_history = True
                    logger.debug(f"{self.name}: Using pre-embedded conversation history from {field_name}")
                else:
                    # No embedded history, prepare prompt normally
                    prompt = await self.prepare_prompt(request)
                    logger.debug(f"{self.name}: No embedded history found, prepared prompt normally")
            else:
                # New conversation, prepare prompt normally
                prompt = await self.prepare_prompt(request)

                # Add follow-up instructions for new conversations
                from server import get_follow_up_instructions

                follow_up_instructions = get_follow_up_instructions(0)  # New conversation, turn 0
                prompt = f"{prompt}\n\n{follow_up_instructions}"
                logger.debug(f"Added follow-up instructions for new {self.name} conversation")

            # Extract model configuration from request or use defaults
            model_name = getattr(request, "model", None)
            if not model_name:
                from config import DEFAULT_MODEL

                model_name = DEFAULT_MODEL

            # Check if we need Claude to select a model
            # This happens when:
            # 1. The model is explicitly "auto"
            # 2. The requested model is not available
            if self._should_require_model_selection(model_name):
                # Get suggested model based on tool category
                from providers.registry import ModelProviderRegistry

                tool_category = self.get_model_category()
                suggested_model = ModelProviderRegistry.get_preferred_fallback_model(tool_category)

                # Build error message based on why selection is required
                if model_name.lower() == "auto":
                    error_message = (
                        f"Model parameter is required in auto mode. "
                        f"Suggested model for {self.name}: '{suggested_model}' "
                        f"(category: {tool_category.value})"
                    )
                else:
                    # Model was specified but not available
                    # Get list of available models
                    available_models = self._get_available_models()

                    error_message = (
                        f"Model '{model_name}' is not available with current API keys. "
                        f"Available models: {', '.join(available_models)}. "
                        f"Suggested model for {self.name}: '{suggested_model}' "
                        f"(category: {tool_category.value})"
                    )

                error_output = ToolOutput(
                    status="error",
                    content=error_message,
                    content_type="text",
                )
                return [TextContent(type="text", text=error_output.model_dump_json())]

            # Store model name for use by helper methods like _prepare_file_content_for_prompt
            # Only set this after auto mode validation to prevent "auto" being used as a model name
            self._current_model_name = model_name

            temperature = getattr(request, "temperature", None)
            if temperature is None:
                temperature = self.get_default_temperature()
            thinking_mode = getattr(request, "thinking_mode", None)
            if thinking_mode is None:
                thinking_mode = self.get_default_thinking_mode()

            # Get the appropriate model provider
            provider = self.get_model_provider(model_name)

            # Validate and correct temperature for this model
            temperature, temp_warnings = self._validate_and_correct_temperature(model_name, temperature)

            # Log any temperature corrections
            for warning in temp_warnings:
                logger.warning(warning)

            # Get system prompt for this tool
            system_prompt = self.get_system_prompt()

            # Generate AI response using the provider
            logger.info(f"Sending request to {provider.get_provider_type().value} API for {self.name}")
            logger.info(f"Using model: {model_name} via {provider.get_provider_type().value} provider")
            logger.debug(f"Prompt length: {len(prompt)} characters")

            # Generate content with provider abstraction
            model_response = provider.generate_content(
                prompt=prompt,
                model_name=model_name,
                system_prompt=system_prompt,
                temperature=temperature,
                thinking_mode=thinking_mode if provider.supports_thinking_mode(model_name) else None,
            )

            logger.info(f"Received response from {provider.get_provider_type().value} API for {self.name}")

            # Process the model's response
            if model_response.content:
                raw_text = model_response.content

                # Parse response to check for clarification requests or format output
                # Pass model info for conversation tracking
                model_info = {"provider": provider, "model_name": model_name, "model_response": model_response}
                tool_output = self._parse_response(raw_text, request, model_info)
                logger.info(f"✅ {self.name} tool completed successfully")

            else:
                # Handle cases where the model couldn't generate a response
                # This might happen due to safety filters or other constraints
                finish_reason = model_response.metadata.get("finish_reason", "Unknown")
                logger.warning(f"Response blocked or incomplete for {self.name}. Finish reason: {finish_reason}")
                tool_output = ToolOutput(
                    status="error",
                    content=f"Response blocked or incomplete. Finish reason: {finish_reason}",
                    content_type="text",
                )

            # Return standardized JSON response for consistent client handling
            return [TextContent(type="text", text=tool_output.model_dump_json())]

        except Exception as e:
            # Catch all exceptions to prevent server crashes
            # Return error information in standardized format
            logger = logging.getLogger(f"tools.{self.name}")
            error_msg = str(e)

            # Check if this is an MCP size check error from prepare_prompt
            if error_msg.startswith("MCP_SIZE_CHECK:"):
                logger.info(f"MCP prompt size limit exceeded in {self.name}")
                tool_output_json = error_msg[15:]  # Remove "MCP_SIZE_CHECK:" prefix
                return [TextContent(type="text", text=tool_output_json)]

            # Check if this is a 500 INTERNAL error that asks for retry
            if "500 INTERNAL" in error_msg and "Please retry" in error_msg:
                logger.warning(f"500 INTERNAL error in {self.name} - attempting retry")
                try:
                    # Single retry attempt using provider
                    retry_response = provider.generate_content(
                        prompt=prompt,
                        model_name=model_name,
                        system_prompt=system_prompt,
                        temperature=temperature,
                        thinking_mode=thinking_mode if provider.supports_thinking_mode(model_name) else None,
                    )

                    if retry_response.content:
                        # If successful, process normally
                        retry_model_info = {
                            "provider": provider,
                            "model_name": model_name,
                            "model_response": retry_response,
                        }
                        tool_output = self._parse_response(retry_response.content, request, retry_model_info)
                        return [TextContent(type="text", text=tool_output.model_dump_json())]

                except Exception as retry_e:
                    logger.error(f"Retry failed for {self.name} tool: {str(retry_e)}")
                    error_msg = f"Tool failed after retry: {str(retry_e)}"

            logger.error(f"Error in {self.name} tool execution: {error_msg}", exc_info=True)

            error_output = ToolOutput(
                status="error",
                content=f"Error in {self.name}: {error_msg}",
                content_type="text",
            )
            return [TextContent(type="text", text=error_output.model_dump_json())]

    def _parse_response(self, raw_text: str, request, model_info: Optional[dict] = None) -> ToolOutput:
        """
        Parse the raw response and check for clarification requests.

        This method formats the response and always offers a continuation opportunity
        unless max conversation turns have been reached.

        Args:
            raw_text: The raw text response from the model
            request: The original request for context
            model_info: Optional dict with model metadata

        Returns:
            ToolOutput: Standardized output object
        """
        logger = logging.getLogger(f"tools.{self.name}")

        try:
            # Try to parse as JSON to check for special status requests
            potential_json = json.loads(raw_text.strip())

            if isinstance(potential_json, dict) and "status" in potential_json:
                status_key = potential_json.get("status")
                status_model = SPECIAL_STATUS_MODELS.get(status_key)

                if status_model:
                    try:
                        # Use Pydantic for robust validation of the special status
                        parsed_status = status_model.model_validate(potential_json)
                        logger.debug(f"{self.name} tool detected special status: {status_key}")

                        # Extract model information for metadata
                        metadata = {
                            "original_request": (
                                request.model_dump() if hasattr(request, "model_dump") else str(request)
                            )
                        }
                        if model_info:
                            model_name = model_info.get("model_name")
                            if model_name:
                                metadata["model_used"] = model_name

                        return ToolOutput(
                            status=status_key,
                            content=parsed_status.model_dump_json(),
                            content_type="json",
                            metadata=metadata,
                        )

                    except Exception as e:
                        # Invalid payload for known status, log warning and continue as normal response
                        logger.warning(f"Invalid {status_key} payload: {e}")

        except (json.JSONDecodeError, ValueError, TypeError):
            # Not a JSON special status request, treat as normal response
            pass

        # Normal text response - format using tool-specific formatting
        formatted_content = self.format_response(raw_text, request, model_info)

        # Always check if we should offer Claude a continuation opportunity
        continuation_offer = self._check_continuation_opportunity(request)

        if continuation_offer:
            logger.debug(
                f"Creating continuation offer for {self.name} with {continuation_offer['remaining_turns']} turns remaining"
            )
            return self._create_continuation_offer_response(formatted_content, continuation_offer, request, model_info)
        else:
            logger.debug(f"No continuation offer created for {self.name} - max turns reached")

        # If this is a threaded conversation (has continuation_id), save the response
        continuation_id = getattr(request, "continuation_id", None)
        if continuation_id:
            request_files = getattr(request, "files", []) or []
            # Extract model metadata for conversation tracking
            model_provider = None
            model_name = None
            model_metadata = None

            if model_info:
                provider = model_info.get("provider")
                if provider:
                    model_provider = provider.get_provider_type().value
                model_name = model_info.get("model_name")
                model_response = model_info.get("model_response")
                if model_response:
                    model_metadata = {"usage": model_response.usage, "metadata": model_response.metadata}

            success = add_turn(
                continuation_id,
                "assistant",
                formatted_content,
                files=request_files,
                tool_name=self.name,
                model_provider=model_provider,
                model_name=model_name,
                model_metadata=model_metadata,
            )
            if not success:
                logging.warning(f"Failed to add turn to thread {continuation_id} for {self.name}")

        # Determine content type based on the formatted content
        content_type = (
            "markdown" if any(marker in formatted_content for marker in ["##", "**", "`", "- ", "1. "]) else "text"
        )

        # Extract model information for metadata
        metadata = {"tool_name": self.name}
        if model_info:
            model_name = model_info.get("model_name")
            if model_name:
                metadata["model_used"] = model_name

        return ToolOutput(
            status="success",
            content=formatted_content,
            content_type=content_type,
            metadata=metadata,
        )

    def _check_continuation_opportunity(self, request) -> Optional[dict]:
        """
        Check if we should offer Claude a continuation opportunity.

        This is called when Gemini doesn't ask a follow-up question, but we want
        to give Claude the chance to continue the conversation if needed.

        Args:
            request: The original request

        Returns:
            Dict with continuation data if opportunity should be offered, None otherwise
        """
        # Skip continuation offers in test mode
        import os

        if os.getenv("PYTEST_CURRENT_TEST"):
            return None

        continuation_id = getattr(request, "continuation_id", None)

        try:
            if continuation_id:
                # Check remaining turns in thread chain
                from utils.conversation_memory import get_thread_chain

                chain = get_thread_chain(continuation_id)
                if chain:
                    # Count total turns across all threads in chain
                    total_turns = sum(len(thread.turns) for thread in chain)
                    remaining_turns = MAX_CONVERSATION_TURNS - total_turns - 1  # -1 for this response
                else:
                    # Thread not found, don't offer continuation
                    return None
            else:
                # New conversation, we have MAX_CONVERSATION_TURNS - 1 remaining
                # (since this response will be turn 1)
                remaining_turns = MAX_CONVERSATION_TURNS - 1

            if remaining_turns <= 0:
                return None

            # Offer continuation opportunity
            return {"remaining_turns": remaining_turns, "tool_name": self.name}
        except Exception:
            # If anything fails, don't offer continuation
            return None

    def _create_continuation_offer_response(
        self, content: str, continuation_data: dict, request, model_info: Optional[dict] = None
    ) -> ToolOutput:
        """
        Create a response offering Claude the opportunity to continue conversation.

        Args:
            content: The main response content
            continuation_data: Dict containing remaining_turns and tool_name
            request: Original request for context

        Returns:
            ToolOutput configured with continuation offer
        """
        try:
            # Create new thread for potential continuation (with parent link if continuing)
            continuation_id = getattr(request, "continuation_id", None)
            thread_id = create_thread(
                tool_name=self.name,
                initial_request=request.model_dump() if hasattr(request, "model_dump") else {},
                parent_thread_id=continuation_id,  # Link to parent if this is a continuation
            )

            # Add this response as the first turn (assistant turn)
            # Use actually processed files from file preparation instead of original request files
            # This ensures directories are tracked as their individual expanded files
            request_files = getattr(self, "_actually_processed_files", []) or getattr(request, "files", []) or []
            # Extract model metadata
            model_provider = None
            model_name = None
            model_metadata = None

            if model_info:
                provider = model_info.get("provider")
                if provider:
                    model_provider = provider.get_provider_type().value
                model_name = model_info.get("model_name")
                model_response = model_info.get("model_response")
                if model_response:
                    model_metadata = {"usage": model_response.usage, "metadata": model_response.metadata}

            add_turn(
                thread_id,
                "assistant",
                content,
                files=request_files,
                tool_name=self.name,
                model_provider=model_provider,
                model_name=model_name,
                model_metadata=model_metadata,
            )

            # Create continuation offer
            remaining_turns = continuation_data["remaining_turns"]
            continuation_offer = ContinuationOffer(
                continuation_id=thread_id,
                note=(
                    f"If you'd like to continue this discussion or need to provide me with further details or context, "
                    f"you can use the continuation_id '{thread_id}' with any tool and any model. "
                    f"You have {remaining_turns} more exchange(s) available in this conversation thread."
                ),
                suggested_tool_params={
                    "continuation_id": thread_id,
                    "prompt": "[Your follow-up question, additional context, or further details]",
                },
                remaining_turns=remaining_turns,
            )

            # Extract model information for metadata
            metadata = {"tool_name": self.name, "thread_id": thread_id, "remaining_turns": remaining_turns}
            if model_info:
                model_name = model_info.get("model_name")
                if model_name:
                    metadata["model_used"] = model_name

            return ToolOutput(
                status="continuation_available",
                content=content,
                content_type="markdown",
                continuation_offer=continuation_offer,
                metadata=metadata,
            )

        except Exception as e:
            # If threading fails, return normal response but log the error
            logger = logging.getLogger(f"tools.{self.name}")
            logger.warning(f"Conversation threading failed in {self.name}: {str(e)}")
            # Extract model information for metadata
            metadata = {"tool_name": self.name, "threading_error": str(e)}
            if model_info:
                model_name = model_info.get("model_name")
                if model_name:
                    metadata["model_used"] = model_name

            return ToolOutput(
                status="success",
                content=content,
                content_type="markdown",
                metadata=metadata,
            )

    @abstractmethod
    async def prepare_prompt(self, request) -> str:
        """
        Prepare the complete prompt for the Gemini model.

        This method should combine the system prompt with the user's request
        and any additional context (like file contents) needed for the task.

        Args:
            request: The validated request object

        Returns:
            str: Complete prompt ready for the model
        """
        pass

    def format_response(self, response: str, request, model_info: Optional[dict] = None) -> str:
        """
        Format the model's response for display.

        Override this method to add tool-specific formatting like headers,
        summaries, or structured output. Default implementation returns
        the response unchanged.

        Args:
            response: The raw response from the model
            request: The original request for context
            model_info: Optional dict with model metadata (provider, model_name, model_response)

        Returns:
            str: Formatted response
        """
        return response

    def _validate_token_limit(self, text: str, context_type: str = "Context", context_window: int = 200_000) -> None:
        """
        Validate token limit and raise ValueError if exceeded.

        This centralizes the token limit check that was previously duplicated
        in all prepare_prompt methods across tools.

        Args:
            text: The text to check
            context_type: Description of what's being checked (for error message)
            context_window: The model's context window size

        Raises:
            ValueError: If text exceeds context_window
        """
        within_limit, estimated_tokens = check_token_limit(text, context_window)
        if not within_limit:
            raise ValueError(
                f"{context_type} too large (~{estimated_tokens:,} tokens). Maximum is {context_window:,} tokens."
            )

    def _validate_and_correct_temperature(self, model_name: str, temperature: float) -> tuple[float, list[str]]:
        """
        Validate and correct temperature for the specified model.

        Args:
            model_name: Name of the model to validate temperature for
            temperature: Temperature value to validate

        Returns:
            Tuple of (corrected_temperature, warning_messages)
        """
        try:
            provider = self.get_model_provider(model_name)
            capabilities = provider.get_capabilities(model_name)
            constraint = capabilities.temperature_constraint

            warnings = []

            if not constraint.validate(temperature):
                corrected = constraint.get_corrected_value(temperature)
                warning = (
                    f"Temperature {temperature} invalid for {model_name}. "
                    f"{constraint.get_description()}. Using {corrected} instead."
                )
                warnings.append(warning)
                return corrected, warnings

            return temperature, warnings

        except Exception as e:
            # If validation fails for any reason, use the original temperature
            # and log a warning (but don't fail the request)
            logger = logging.getLogger(f"tools.{self.name}")
            logger.warning(f"Temperature validation failed for {model_name}: {e}")
            return temperature, [f"Temperature validation failed: {e}"]

    def get_model_provider(self, model_name: str) -> ModelProvider:
        """
        Get a model provider for the specified model.

        Args:
            model_name: Name of the model to use (can be provider-specific or generic)

        Returns:
            ModelProvider instance configured for the model

        Raises:
            ValueError: If no provider supports the requested model
        """
        # Get provider from registry
        provider = ModelProviderRegistry.get_provider_for_model(model_name)

        if not provider:
            # Try to determine provider from model name patterns
            if "gemini" in model_name.lower() or model_name.lower() in ["flash", "pro"]:
                # Register Gemini provider if not already registered
                from providers.base import ProviderType
                from providers.gemini import GeminiModelProvider

                ModelProviderRegistry.register_provider(ProviderType.GOOGLE, GeminiModelProvider)
                provider = ModelProviderRegistry.get_provider(ProviderType.GOOGLE)
            elif "gpt" in model_name.lower() or "o3" in model_name.lower():
                # Register OpenAI provider if not already registered
                from providers.base import ProviderType
                from providers.openai import OpenAIModelProvider

                ModelProviderRegistry.register_provider(ProviderType.OPENAI, OpenAIModelProvider)
                provider = ModelProviderRegistry.get_provider(ProviderType.OPENAI)

        if not provider:
            raise ValueError(
                f"No provider found for model '{model_name}'. "
                f"Ensure the appropriate API key is set and the model name is correct."
            )

        return provider<|MERGE_RESOLUTION|>--- conflicted
+++ resolved
@@ -719,18 +719,12 @@
             try:
                 # Before calling read_files, expand directories to get individual file paths
                 from utils.file_utils import expand_paths
-<<<<<<< HEAD
-                expanded_files = expand_paths(files_to_embed)
-                logger.debug(f"[FILES] {self.name}: Expanded {len(files_to_embed)} paths to {len(expanded_files)} individual files")
-                
-=======
 
                 expanded_files = expand_paths(files_to_embed)
                 logger.debug(
                     f"[FILES] {self.name}: Expanded {len(files_to_embed)} paths to {len(expanded_files)} individual files"
                 )
 
->>>>>>> f3720ad8
                 file_content = read_files(
                     files_to_embed,
                     max_tokens=effective_max_tokens + reserve_tokens,
@@ -739,9 +733,6 @@
                 )
                 self._validate_token_limit(file_content, context_description)
                 content_parts.append(file_content)
-                
-                # Track the expanded files as actually processed
-                actually_processed_files.extend(expanded_files)
 
                 # Track the expanded files as actually processed
                 actually_processed_files.extend(expanded_files)
@@ -754,13 +745,9 @@
                     f"{self.name} tool successfully embedded {len(files_to_embed)} files ({content_tokens:,} tokens)"
                 )
                 logger.debug(f"[FILES] {self.name}: Successfully embedded files - {content_tokens:,} tokens used")
-<<<<<<< HEAD
-                logger.debug(f"[FILES] {self.name}: Actually processed {len(actually_processed_files)} individual files")
-=======
                 logger.debug(
                     f"[FILES] {self.name}: Actually processed {len(actually_processed_files)} individual files"
                 )
->>>>>>> f3720ad8
             except Exception as e:
                 logger.error(f"{self.name} tool failed to embed files {files_to_embed}: {type(e).__name__}: {e}")
                 logger.debug(f"[FILES] {self.name}: File embedding failed - {type(e).__name__}: {e}")
@@ -790,13 +777,9 @@
                 logger.debug(f"[FILES] {self.name}: No skipped files to note")
 
         result = "".join(content_parts) if content_parts else ""
-<<<<<<< HEAD
-        logger.debug(f"[FILES] {self.name}: _prepare_file_content_for_prompt returning {len(result)} chars, {len(actually_processed_files)} processed files")
-=======
         logger.debug(
             f"[FILES] {self.name}: _prepare_file_content_for_prompt returning {len(result)} chars, {len(actually_processed_files)} processed files"
         )
->>>>>>> f3720ad8
         return result, actually_processed_files
 
     def get_websearch_instruction(self, use_websearch: bool, tool_specific: Optional[str] = None) -> str:
